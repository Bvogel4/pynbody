--- conflicted
+++ resolved
@@ -14,16 +14,10 @@
     for z in X:
         os.unlink(z)
 
-<<<<<<< HEAD
-    global f, h
-    f = pynbody.snapshot.tipsy.TipsySnap("testdata/g15784.lr.01024")
-    h = f.halos()
-=======
 
 @pytest.fixture
 def snap():
     return pynbody.load("testdata/g15784.lr.01024")
->>>>>>> bfc9b191
 
 
 def teardown_module():
@@ -407,18 +401,9 @@
     with pytest.raises(IOError):
         pynbody.analysis.luminosity.calc_mags(snap.s, cmd_path="/nonexistent/path")
 
-<<<<<<< HEAD
-def test_issue_313():
-    import pathlib
-    f = pynbody.tipsy.TipsySnap(pathlib.Path("testdata/g15784.lr.01024"))
-    f = pynbody.load("testdata/g15784.lr.01024")
-    f.physical_units()
-    f['vtheta']
-=======
 def test_issue_313(snap):
     snap.physical_units()
     snap['vtheta']
->>>>>>> bfc9b191
 
 
 def test_issue_315(snap):
