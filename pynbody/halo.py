--- conflicted
+++ resolved
@@ -51,6 +51,10 @@
 
         return self._halo_catalogue.is_subhalo(self._halo_id, otherhalo._halo_id)
 
+
+# ----------------------------#
+# General HaloCatalogue class # 
+#-----------------------------#
 
 class HaloCatalogue(object):
     """
@@ -136,6 +140,9 @@
 
     
 
+#-------------------------------#
+# Rockstar Halo Catalogue class #
+#-------------------------------#
 
 class RockstarCatalogue(HaloCatalogue):
     """
@@ -554,6 +561,11 @@
         shalos = self.writetipsy(gtpoutfile, hubble=hubble)
         return shalos
 
+
+#--------------------------#
+# AHF Halo Catalogue class #
+#--------------------------#
+
 class AHFCatalogue(HaloCatalogue):
     """
     Class to handle catalogues produced by Amiga Halo Finder (AHF).
@@ -1074,6 +1086,11 @@
                 return os.path.exists(path)
         return False
 
+
+#-----------------------------#
+# General Grp Catalogue class #
+#-----------------------------#
+
 class GrpCatalogue(HaloCatalogue) :
     """
     A generic catalogue using a .grp file to specify which particles
@@ -1115,6 +1132,11 @@
     @staticmethod
     def _can_load(sim,arr_name='amiga.grp'):
         return GrpCatalogue._can_load(sim,arr_name)
+
+
+#-----------------------------------------------------------------------#
+# SubFind Catalogue classes -- including classes for handing HDF format #
+#-----------------------------------------------------------------------#
 
 class SubfindCatalogue(HaloCatalogue):
     """
@@ -1241,11 +1263,6 @@
             return False
             
 
-# AmigaGrpCatalogue MUST be scanned first, because if it exists we probably
-# want to use it, but an AHFCatalogue will probably be on-disk too.
-
-<<<<<<< HEAD
-
 class SubFindHDFHaloCatalogue(HaloCatalogue) : 
     """
     Gadget's SubFind Halo catalogue -- used in concert with :class:`~SubFindHDFSnap`
@@ -1536,9 +1553,8 @@
             self.properties[key].sim = self.base
         
 
-_halo_classes = [GrpCatalogue, AmigaGrpCatalogue, AHFCatalogue, SubfindCatalogue, SubFindHDFHaloCatalogue]
-_runable_halo_classes = [AHFCatalogue]
-=======
-_halo_classes = [GrpCatalogue, AmigaGrpCatalogue, AHFCatalogue, RockstarCatalogue, SubfindCatalogue]
+
+# AmigaGrpCatalogue MUST be scanned first, because if it exists we probably
+# want to use it, but an AHFCatalogue will probably be on-disk too.
+_halo_classes = [GrpCatalogue, AmigaGrpCatalogue, AHFCatalogue, RockstarCatalogue, SubfindCatalogue, SubFindHDFHaloCatalogue]
 _runable_halo_classes = [AHFCatalogue, RockstarCatalogue]
->>>>>>> f3084898
