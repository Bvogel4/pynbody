--- conflicted
+++ resolved
@@ -240,12 +240,8 @@
         
     
     plt.draw()
-<<<<<<< HEAD
-    #plt.show()
-=======
     # plt.show() - removed by AP on 30/01/2013 - this should not be here as
     #              for some systems you don't get back to the command prompt
->>>>>>> 2aff5dac
 
     return im
 
